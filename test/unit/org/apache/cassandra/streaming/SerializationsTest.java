package org.apache.cassandra.streaming;
/*
 * 
 * Licensed to the Apache Software Foundation (ASF) under one
 * or more contributor license agreements.  See the NOTICE file
 * distributed with this work for additional information
 * regarding copyright ownership.  The ASF licenses this file
 * to you under the Apache License, Version 2.0 (the
 * "License"); you may not use this file except in compliance
 * with the License.  You may obtain a copy of the License at
 * 
 *   http://www.apache.org/licenses/LICENSE-2.0
 * 
 * Unless required by applicable law or agreed to in writing,
 * software distributed under the License is distributed on an
 * "AS IS" BASIS, WITHOUT WARRANTIES OR CONDITIONS OF ANY
 * KIND, either express or implied.  See the License for the
 * specific language governing permissions and limitations
 * under the License.
 * 
 */


import org.apache.cassandra.AbstractSerializationsTester;
import org.apache.cassandra.db.RowMutation;
import org.apache.cassandra.db.Table;
import org.apache.cassandra.db.filter.QueryPath;
import org.apache.cassandra.dht.BytesToken;
import org.apache.cassandra.dht.Range;
import org.apache.cassandra.io.sstable.Descriptor;
import org.apache.cassandra.io.sstable.SSTable;
import org.apache.cassandra.net.Message;
import org.apache.cassandra.utils.ByteBufferUtil;
import org.apache.cassandra.utils.FBUtilities;
import org.apache.cassandra.utils.Pair;
import org.junit.Ignore;
import org.junit.Test;

import java.io.DataInputStream;
import java.io.DataOutputStream;
import java.io.File;
import java.io.IOException;
import java.nio.ByteBuffer;
import java.util.ArrayList;
import java.util.Collection;
import java.util.List;

public class SerializationsTest extends AbstractSerializationsTester
{
    private void testPendingFileWrite() throws IOException
    {
        // make sure to test serializing null and a pf with no sstable.
<<<<<<< HEAD
        PendingFile normal = makePendingFile(true, "fake_component", 100, OperationType.BOOTSTRAP);
        PendingFile noSections = makePendingFile(true, "not_real", 0, OperationType.AES);
        PendingFile noSST = makePendingFile(false, "also_fake", 100, OperationType.RESTORE_REPLICA_COUNT);
=======
        PendingFile normal = makePendingFile(true, 100);
        PendingFile noSections = makePendingFile(true, 0);
        PendingFile noSST = makePendingFile(false, 100);
>>>>>>> 2f90f45c
        
        DataOutputStream out = getOutput("streaming.PendingFile.bin");
        PendingFile.serializer().serialize(normal, out, getVersion());
        PendingFile.serializer().serialize(noSections, out, getVersion());
        PendingFile.serializer().serialize(noSST, out, getVersion());
        PendingFile.serializer().serialize(null, out, getVersion());
        out.close();
    }
    
    @Test
    public void testPendingFileRead() throws IOException
    {
        if (EXECUTE_WRITES)
            testPendingFileWrite();
        
        DataInputStream in = getInput("streaming.PendingFile.bin");
        assert PendingFile.serializer().deserialize(in, getVersion()) != null;
        assert PendingFile.serializer().deserialize(in, getVersion()) != null;
        assert PendingFile.serializer().deserialize(in, getVersion()) != null;
        assert PendingFile.serializer().deserialize(in, getVersion()) == null;
        in.close();
    }
    
    private void testStreamHeaderWrite() throws IOException
    {
<<<<<<< HEAD
        StreamHeader sh0 = new StreamHeader("Keyspace1", 123L, makePendingFile(true, "zz", 100, OperationType.BOOTSTRAP));
        StreamHeader sh1 = new StreamHeader("Keyspace1", 124L, makePendingFile(false, "zz", 100, OperationType.BOOTSTRAP));
        Collection<PendingFile> files = new ArrayList<PendingFile>();
        for (int i = 0; i < 50; i++)
            files.add(makePendingFile(i % 2 == 0, "aa", 100, OperationType.BOOTSTRAP));
        StreamHeader sh2 = new StreamHeader("Keyspace1", 125L, makePendingFile(true, "bb", 100, OperationType.BOOTSTRAP), files);
        StreamHeader sh3 = new StreamHeader("Keyspace1", 125L, null, files);
        StreamHeader sh4 = new StreamHeader("Keyspace1", 125L, makePendingFile(true, "bb", 100, OperationType.BOOTSTRAP), new ArrayList<PendingFile>());
=======
        StreamHeader sh0 = new StreamHeader("Keyspace1", 123L, makePendingFile(true, 100));
        StreamHeader sh1 = new StreamHeader("Keyspace1", 124L, makePendingFile(false, 100));
        Collection<PendingFile> files = new ArrayList<PendingFile>();
        for (int i = 0; i < 50; i++)
            files.add(makePendingFile(i % 2 == 0, 100));
        StreamHeader sh2 = new StreamHeader("Keyspace1", 125L, makePendingFile(true, 100), files);
        StreamHeader sh3 = new StreamHeader("Keyspace1", 125L, null, files);
        StreamHeader sh4 = new StreamHeader("Keyspace1", 125L, makePendingFile(true, 100), new ArrayList<PendingFile>());
>>>>>>> 2f90f45c
        
        DataOutputStream out = getOutput("streaming.StreamHeader.bin");
        StreamHeader.serializer().serialize(sh0, out, getVersion());
        StreamHeader.serializer().serialize(sh1, out, getVersion());
        StreamHeader.serializer().serialize(sh2, out, getVersion());
        StreamHeader.serializer().serialize(sh3, out, getVersion());
        StreamHeader.serializer().serialize(sh4, out, getVersion());
        out.close();
    }
    
    @Test
    public void testStreamHeaderRead() throws IOException
    {
        if (EXECUTE_WRITES)
            testStreamHeaderWrite();
        
        DataInputStream in = getInput("streaming.StreamHeader.bin");
        assert StreamHeader.serializer().deserialize(in, getVersion()) != null;
        assert StreamHeader.serializer().deserialize(in, getVersion()) != null;
        assert StreamHeader.serializer().deserialize(in, getVersion()) != null;
        assert StreamHeader.serializer().deserialize(in, getVersion()) != null;
        assert StreamHeader.serializer().deserialize(in, getVersion()) != null;
        in.close();
    }
    
    private void testStreamReplyWrite() throws IOException
    {
        StreamReply rep = new StreamReply("this is a file", 123L, StreamReply.Status.FILE_FINISHED);
        DataOutputStream out = getOutput("streaming.StreamReply.bin");
        StreamReply.serializer.serialize(rep, out, getVersion());
        Message.serializer().serialize(rep.getMessage(getVersion()), out, getVersion());
        out.close();
    }
    
    @Test
    public void testStreamReplyRead() throws IOException
    {
        if (EXECUTE_WRITES)
            testStreamReplyWrite();
        
        DataInputStream in = getInput("streaming.StreamReply.bin");
        assert StreamReply.serializer.deserialize(in, getVersion()) != null;
        assert Message.serializer().deserialize(in, getVersion()) != null;
        in.close();
    }
    
<<<<<<< HEAD
    private static PendingFile makePendingFile(boolean sst, String comp, int numSecs, OperationType op)
=======
    private static PendingFile makePendingFile(boolean sst, int numSecs)
>>>>>>> 2f90f45c
    {
        Descriptor desc = new Descriptor("z", new File("path/doesn't/matter"), "Keyspace1", "Standard1", 23, false);
        List<Pair<Long, Long>> sections = new ArrayList<Pair<Long, Long>>();
        for (int i = 0; i < numSecs; i++)
            sections.add(new Pair<Long, Long>(new Long(i), new Long(i * i)));
<<<<<<< HEAD
        return new PendingFile(sst ? makeSSTable() : null, desc, comp, sections, op);
=======
        return new PendingFile(sst ? makeSSTable() : null, desc, SSTable.COMPONENT_DATA, sections);
>>>>>>> 2f90f45c
    }
    
    private void testStreamRequestMessageWrite() throws IOException
    {
        Collection<Range> ranges = new ArrayList<Range>();
        for (int i = 0; i < 5; i++)
            ranges.add(new Range(new BytesToken(ByteBufferUtil.bytes(Integer.toString(10*i))), new BytesToken(ByteBufferUtil.bytes(Integer.toString(10*i+5)))));
<<<<<<< HEAD
        StreamRequestMessage msg0 = new StreamRequestMessage(FBUtilities.getLocalAddress(), ranges, "Keyspace1", 123L, OperationType.RESTORE_REPLICA_COUNT);
        StreamRequestMessage msg1 = new StreamRequestMessage(FBUtilities.getLocalAddress(), makePendingFile(true, "aa", 100, OperationType.BOOTSTRAP), 124L);
        StreamRequestMessage msg2 = new StreamRequestMessage(FBUtilities.getLocalAddress(), makePendingFile(false, "aa", 100, OperationType.BOOTSTRAP), 124L);
=======
        StreamRequestMessage msg0 = new StreamRequestMessage(FBUtilities.getLocalAddress(), ranges, "Keyspace1", 123L);
        StreamRequestMessage msg1 = new StreamRequestMessage(FBUtilities.getLocalAddress(), makePendingFile(true, 100), 124L);
        StreamRequestMessage msg2 = new StreamRequestMessage(FBUtilities.getLocalAddress(), makePendingFile(false, 100), 124L);
>>>>>>> 2f90f45c
        
        DataOutputStream out = getOutput("streaming.StreamRequestMessage.bin");
        StreamRequestMessage.serializer().serialize(msg0, out, getVersion());
        StreamRequestMessage.serializer().serialize(msg1, out, getVersion());
        StreamRequestMessage.serializer().serialize(msg2, out, getVersion());
        Message.serializer().serialize(msg0.getMessage(getVersion()), out, getVersion());
        Message.serializer().serialize(msg1.getMessage(getVersion()), out, getVersion());
        Message.serializer().serialize(msg2.getMessage(getVersion()), out, getVersion());
        out.close();
    }
    
    @Test
    public void testStreamRequestMessageRead() throws IOException
    {
        if (EXECUTE_WRITES)
            testStreamRequestMessageWrite();
        
        DataInputStream in = getInput("streaming.StreamRequestMessage.bin");
        assert StreamRequestMessage.serializer().deserialize(in, getVersion()) != null;
        assert StreamRequestMessage.serializer().deserialize(in, getVersion()) != null;
        assert StreamRequestMessage.serializer().deserialize(in, getVersion()) != null;
        assert Message.serializer().deserialize(in, getVersion()) != null;
        assert Message.serializer().deserialize(in, getVersion()) != null;
        assert Message.serializer().deserialize(in, getVersion()) != null;
        in.close();
    }
    
    private static SSTable makeSSTable()
    {
        Table t = Table.open("Keyspace1");
        for (int i = 0; i < 100; i++)
        {
            RowMutation rm = new RowMutation(t.name, ByteBufferUtil.bytes(Long.toString(System.nanoTime())));
            rm.add(new QueryPath("Standard1", null, ByteBufferUtil.bytes("cola")), ByteBufferUtil.bytes("value"), 0);
            try
            {
                rm.apply();
            }
            catch (IOException ex) 
            {
                throw new RuntimeException(ex);
            }
        }
        try
        {
            t.getColumnFamilyStore("Standard1").forceBlockingFlush();
            return t.getColumnFamilyStore("Standard1").getSSTables().iterator().next();
        }
        catch (Exception any)
        {
            throw new RuntimeException(any);
        }
    }
}<|MERGE_RESOLUTION|>--- conflicted
+++ resolved
@@ -50,16 +50,10 @@
     private void testPendingFileWrite() throws IOException
     {
         // make sure to test serializing null and a pf with no sstable.
-<<<<<<< HEAD
-        PendingFile normal = makePendingFile(true, "fake_component", 100, OperationType.BOOTSTRAP);
-        PendingFile noSections = makePendingFile(true, "not_real", 0, OperationType.AES);
-        PendingFile noSST = makePendingFile(false, "also_fake", 100, OperationType.RESTORE_REPLICA_COUNT);
-=======
-        PendingFile normal = makePendingFile(true, 100);
-        PendingFile noSections = makePendingFile(true, 0);
-        PendingFile noSST = makePendingFile(false, 100);
->>>>>>> 2f90f45c
-        
+        PendingFile normal = makePendingFile(true, 100, OperationType.BOOTSTRAP);
+        PendingFile noSections = makePendingFile(true, 0, OperationType.AES);
+        PendingFile noSST = makePendingFile(false, 100, OperationType.RESTORE_REPLICA_COUNT);
+
         DataOutputStream out = getOutput("streaming.PendingFile.bin");
         PendingFile.serializer().serialize(normal, out, getVersion());
         PendingFile.serializer().serialize(noSections, out, getVersion());
@@ -84,26 +78,15 @@
     
     private void testStreamHeaderWrite() throws IOException
     {
-<<<<<<< HEAD
-        StreamHeader sh0 = new StreamHeader("Keyspace1", 123L, makePendingFile(true, "zz", 100, OperationType.BOOTSTRAP));
-        StreamHeader sh1 = new StreamHeader("Keyspace1", 124L, makePendingFile(false, "zz", 100, OperationType.BOOTSTRAP));
+        StreamHeader sh0 = new StreamHeader("Keyspace1", 123L, makePendingFile(true, 100, OperationType.BOOTSTRAP));
+        StreamHeader sh1 = new StreamHeader("Keyspace1", 124L, makePendingFile(false, 100, OperationType.BOOTSTRAP));
         Collection<PendingFile> files = new ArrayList<PendingFile>();
         for (int i = 0; i < 50; i++)
-            files.add(makePendingFile(i % 2 == 0, "aa", 100, OperationType.BOOTSTRAP));
-        StreamHeader sh2 = new StreamHeader("Keyspace1", 125L, makePendingFile(true, "bb", 100, OperationType.BOOTSTRAP), files);
+            files.add(makePendingFile(i % 2 == 0, 100, OperationType.BOOTSTRAP));
+        StreamHeader sh2 = new StreamHeader("Keyspace1", 125L, makePendingFile(true, 100, OperationType.BOOTSTRAP), files);
         StreamHeader sh3 = new StreamHeader("Keyspace1", 125L, null, files);
-        StreamHeader sh4 = new StreamHeader("Keyspace1", 125L, makePendingFile(true, "bb", 100, OperationType.BOOTSTRAP), new ArrayList<PendingFile>());
-=======
-        StreamHeader sh0 = new StreamHeader("Keyspace1", 123L, makePendingFile(true, 100));
-        StreamHeader sh1 = new StreamHeader("Keyspace1", 124L, makePendingFile(false, 100));
-        Collection<PendingFile> files = new ArrayList<PendingFile>();
-        for (int i = 0; i < 50; i++)
-            files.add(makePendingFile(i % 2 == 0, 100));
-        StreamHeader sh2 = new StreamHeader("Keyspace1", 125L, makePendingFile(true, 100), files);
-        StreamHeader sh3 = new StreamHeader("Keyspace1", 125L, null, files);
-        StreamHeader sh4 = new StreamHeader("Keyspace1", 125L, makePendingFile(true, 100), new ArrayList<PendingFile>());
->>>>>>> 2f90f45c
-        
+        StreamHeader sh4 = new StreamHeader("Keyspace1", 125L, makePendingFile(true, 100, OperationType.BOOTSTRAP), new ArrayList<PendingFile>());
+
         DataOutputStream out = getOutput("streaming.StreamHeader.bin");
         StreamHeader.serializer().serialize(sh0, out, getVersion());
         StreamHeader.serializer().serialize(sh1, out, getVersion());
@@ -149,21 +132,13 @@
         in.close();
     }
     
-<<<<<<< HEAD
-    private static PendingFile makePendingFile(boolean sst, String comp, int numSecs, OperationType op)
-=======
-    private static PendingFile makePendingFile(boolean sst, int numSecs)
->>>>>>> 2f90f45c
+    private static PendingFile makePendingFile(boolean sst, int numSecs, OperationType op)
     {
         Descriptor desc = new Descriptor("z", new File("path/doesn't/matter"), "Keyspace1", "Standard1", 23, false);
         List<Pair<Long, Long>> sections = new ArrayList<Pair<Long, Long>>();
         for (int i = 0; i < numSecs; i++)
             sections.add(new Pair<Long, Long>(new Long(i), new Long(i * i)));
-<<<<<<< HEAD
-        return new PendingFile(sst ? makeSSTable() : null, desc, comp, sections, op);
-=======
-        return new PendingFile(sst ? makeSSTable() : null, desc, SSTable.COMPONENT_DATA, sections);
->>>>>>> 2f90f45c
+        return new PendingFile(sst ? makeSSTable() : null, desc, SSTable.COMPONENT_DATA, sections, op);
     }
     
     private void testStreamRequestMessageWrite() throws IOException
@@ -171,16 +146,10 @@
         Collection<Range> ranges = new ArrayList<Range>();
         for (int i = 0; i < 5; i++)
             ranges.add(new Range(new BytesToken(ByteBufferUtil.bytes(Integer.toString(10*i))), new BytesToken(ByteBufferUtil.bytes(Integer.toString(10*i+5)))));
-<<<<<<< HEAD
         StreamRequestMessage msg0 = new StreamRequestMessage(FBUtilities.getLocalAddress(), ranges, "Keyspace1", 123L, OperationType.RESTORE_REPLICA_COUNT);
-        StreamRequestMessage msg1 = new StreamRequestMessage(FBUtilities.getLocalAddress(), makePendingFile(true, "aa", 100, OperationType.BOOTSTRAP), 124L);
-        StreamRequestMessage msg2 = new StreamRequestMessage(FBUtilities.getLocalAddress(), makePendingFile(false, "aa", 100, OperationType.BOOTSTRAP), 124L);
-=======
-        StreamRequestMessage msg0 = new StreamRequestMessage(FBUtilities.getLocalAddress(), ranges, "Keyspace1", 123L);
-        StreamRequestMessage msg1 = new StreamRequestMessage(FBUtilities.getLocalAddress(), makePendingFile(true, 100), 124L);
-        StreamRequestMessage msg2 = new StreamRequestMessage(FBUtilities.getLocalAddress(), makePendingFile(false, 100), 124L);
->>>>>>> 2f90f45c
-        
+        StreamRequestMessage msg1 = new StreamRequestMessage(FBUtilities.getLocalAddress(), makePendingFile(true, 100, OperationType.BOOTSTRAP), 124L);
+        StreamRequestMessage msg2 = new StreamRequestMessage(FBUtilities.getLocalAddress(), makePendingFile(false, 100, OperationType.BOOTSTRAP), 124L);
+
         DataOutputStream out = getOutput("streaming.StreamRequestMessage.bin");
         StreamRequestMessage.serializer().serialize(msg0, out, getVersion());
         StreamRequestMessage.serializer().serialize(msg1, out, getVersion());
